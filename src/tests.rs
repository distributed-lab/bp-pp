--- conflicted
+++ resolved
@@ -1,189 +1,10 @@
 #![allow(non_snake_case)]
 
-<<<<<<< HEAD
-    use k256::elliptic_curve::Group;
-    use k256::elliptic_curve::rand_core::OsRng;
-    use k256::{ProjectivePoint, Scalar};
-    use crate::circuit::{ArithmeticCircuit, PartitionType, Witness};
-    use crate::{range_proof, wnla};
-    use crate::range_proof::u64_proof::*;
-    use crate::util::minus;
-
-    #[test]
-    fn u64_proof_works() {
-        let mut rand = OsRng::default();
-
-        let x = 123456u64;
-        let s = k256::Scalar::generate_biased(&mut rand);
-
-        println!("Value {}, blinding: {}", x, serde_json::to_string_pretty(&s).unwrap());
-
-        // Base points
-        let g = k256::ProjectivePoint::random(&mut rand);
-        let g_vec = (0..G_VEC_FULL_SZ).map(|_| k256::ProjectivePoint::random(&mut rand)).collect::<Vec<ProjectivePoint>>();
-        let h_vec = (0..H_VEC_FULL_SZ).map(|_| k256::ProjectivePoint::random(&mut rand)).collect::<Vec<ProjectivePoint>>();
-
-        let public = range_proof::u64_proof::U64RangeProofProtocol {
-            g,
-            g_vec,
-            h_vec,
-        };
-
-        let commitment = public.commit_value(x, &s);
-
-        let mut pt = merlin::Transcript::new(b"u64 range proof");
-        let proof = public.prove(x, &s, &mut pt, &mut rand);
-
-        let mut vt = merlin::Transcript::new(b"u64 range proof");
-
-        assert!(
-            public.verify(&commitment, proof.clone(), &mut vt),
-            "failed to verfiy proof {:?} with commitment {:?}",
-            commitment, proof,
-        );
-    }
-
-    #[test]
-    fn ac_works() {
-        // Test the knowledge of x, y for public z, r, such:
-        // x + y = r
-        // x * y = z
-
-        let x = Scalar::from(3u32);
-        let y = Scalar::from(5u32);
-
-        let r = Scalar::from(8u32);
-        let z = Scalar::from(15u32);
-
-
-        let w_l = vec![Scalar::from(x)];
-        let w_r = vec![Scalar::from(y)];
-        let w_o = vec![Scalar::from(z), Scalar::from(r)];
-
-        let dim_nm = 1;
-        let dim_no = 2;
-        let dim_nv = 2;
-        let k = 1;
-
-        let dim_nl = dim_nv * k; // 2
-        let dim_nw = dim_nm + dim_nm + dim_no; // 4
-
-
-        let W_m = vec![vec![Scalar::ZERO, Scalar::ZERO, Scalar::ONE, Scalar::ZERO]]; // Nm*Nw
-        let a_m = vec![Scalar::ZERO]; // Nm
-
-        let W_l = vec![
-            vec![Scalar::ZERO, Scalar::ONE, Scalar::ZERO, Scalar::ZERO],
-            vec![Scalar::ZERO, Scalar::ZERO.sub(&Scalar::ONE), Scalar::ONE, Scalar::ZERO],
-        ]; // Nl*Nw
-
-        let a_l = vec![minus(&r), minus(&z)]; // Nl
-
-        //let w_v = vec![Scalar::from(x), Scalar::from(y)];
-        //let w = vec![Scalar::from(x), Scalar::from(y), Scalar::from(z), Scalar::from(r)]; // w = wl||wr||wo
-        //println!("Circuit check: {:?} = {:?}", vector_mul(&W_m[0], &w), vector_hadamard_mul(&w_l, &w_r));
-        //println!("Circuit check: {:?} = 0", vector_add(&vector_add(&vec![vector_mul(&W_l[0], &w), vector_mul(&W_l[1], &w)], &w_v), &a_l));
-
-        let mut rand = OsRng::default();
-
-        let g = k256::ProjectivePoint::random(&mut rand);
-        let g_vec = (0..1).map(|_| k256::ProjectivePoint::random(&mut rand)).collect::<Vec<ProjectivePoint>>();
-        let h_vec = (0..16).map(|_| k256::ProjectivePoint::random(&mut rand)).collect::<Vec<ProjectivePoint>>();
-
-        let partition = |typ: PartitionType, index: usize| -> Option<usize>{
-            match typ {
-                PartitionType::LL => Some(index),
-                _ => None
-            }
-        };
-
-        let circuit = ArithmeticCircuit {
-            dim_nm,
-            dim_no,
-            k,
-            dim_nl,
-            dim_nv,
-            dim_nw,
-            g,
-            g_vec: g_vec[..dim_nm].to_vec(),
-            h_vec: h_vec[..9 + dim_nv].to_vec(),
-            W_m,
-            W_l,
-            a_m,
-            a_l,
-            f_l: true,
-            f_m: false,
-            g_vec_: g_vec[dim_nm..].to_vec(),
-            h_vec_: h_vec[9 + dim_nv..].to_vec(),
-            partition,
-        };
-
-        let witness = Witness {
-            v: vec![vec![x, y]],
-            s_v: vec![k256::Scalar::generate_biased(&mut rand)],
-            w_l,
-            w_r,
-            w_o,
-        };
-
-        let v = (0..k).map(|i| circuit.commit(&witness.v[i], &witness.s_v[i])).collect();
-
-        let mut pt = merlin::Transcript::new(b"circuit test");
-        let proof = circuit.prove::<OsRng>(&v, witness, &mut pt, &mut rand);
-
-        let mut vt = merlin::Transcript::new(b"circuit test");
-        assert!(
-            circuit.verify(&v, &mut vt, proof.clone()),
-            "failed to verify with proof = {:?}",
-            proof,
-        );
-    }
-
-    #[test]
-    fn wnla_works() {
-        const N: i32 = 4;
-
-        let mut rand = OsRng::default();
-
-        let g = k256::ProjectivePoint::random(&mut rand);
-        let g_vec = (0..N).map(|_| k256::ProjectivePoint::random(&mut rand)).collect();
-        let h_vec = (0..N).map(|_| k256::ProjectivePoint::random(&mut rand)).collect();
-        let c = (0..N).map(|_| k256::Scalar::generate_biased(&mut rand)).collect();
-        let rho = k256::Scalar::generate_biased(&mut rand);
-
-        let wnla = wnla::WeightNormLinearArgument {
-            g,
-            g_vec,
-            h_vec,
-            c,
-            rho,
-            mu: rho.mul(&rho),
-        };
-
-        let l = vec![Scalar::from(1 as u32), Scalar::from(2 as u32), Scalar::from(3 as u32), Scalar::from(4 as u32)];
-        let n = vec![Scalar::from(8 as u32), Scalar::from(7 as u32), Scalar::from(6 as u32), Scalar::from(5 as u32)];
-
-        let commit = wnla.commit(&l, &n);
-        let mut pt = merlin::Transcript::new(b"wnla test");
-
-        let proof = wnla.prove(&commit, &mut pt, l, n);
-
-        let mut vt = merlin::Transcript::new(b"wnla test");
-
-        assert!(
-            wnla.verify(&commit, &mut vt, proof.clone()),
-            "failed to verify WNLA proof = {:?}",
-            proof,
-        )
-    }
-}
-=======
 use k256::elliptic_curve::Group;
 use k256::elliptic_curve::rand_core::OsRng;
 use k256::{ProjectivePoint, Scalar};
 use crate::circuit::{ArithmeticCircuit, PartitionType, Witness};
-use crate::{circuit, range_proof, wnla};
-use crate::range_proof::reciprocal;
+use crate::{range_proof, wnla};
 use crate::range_proof::u64_proof::*;
 use crate::util::{minus};
 
@@ -193,8 +14,6 @@
 
     let x = 123456u64;
     let s = k256::Scalar::generate_biased(&mut rand);
-
-    println!("Value {}, blinding: {}", x, serde_json::to_string_pretty(&s).unwrap());
 
     // Base points
     let g = k256::ProjectivePoint::random(&mut rand);
@@ -212,11 +31,13 @@
     let mut pt = merlin::Transcript::new(b"u64 range proof");
     let proof = public.prove(x, &s, &mut pt, &mut rand);
 
-    println!("Commitment: {}", serde_json::to_string_pretty(&commitment.to_affine()).unwrap());
-    println!("Proof: {}", serde_json::to_string_pretty(&reciprocal::SerializableProof::from(&proof)).unwrap());
+    let mut vt = merlin::Transcript::new(b"u64 range proof");
 
-    let mut vt = merlin::Transcript::new(b"u64 range proof");
-    assert!(public.verify(&commitment, proof, &mut vt));
+    assert!(
+        public.verify(&commitment, proof.clone(), &mut vt),
+        "failed to verfiy proof {:#?} with commitment {:#?} value {:#?} and blinding {:#?}",
+        commitment, proof, x, s,
+    );
 }
 
 #[test]
@@ -307,10 +128,13 @@
     let mut pt = merlin::Transcript::new(b"circuit test");
     let proof = circuit.prove::<OsRng>(&v, witness, &mut pt, &mut rand);
 
-    println!("{}", serde_json::to_string_pretty(&circuit::SerializableProof::from(&proof)).unwrap());
+    let mut vt = merlin::Transcript::new(b"circuit test");
 
-    let mut vt = merlin::Transcript::new(b"circuit test");
-    assert!(circuit.verify(&v, &mut vt, proof));
+    assert!(
+        circuit.verify(&v, &mut vt, proof.clone()),
+        "failed to verify with proof = {:#?}",
+        proof,
+    );
 }
 
 #[test]
@@ -342,9 +166,11 @@
 
     let proof = wnla.prove(&commit, &mut pt, l, n);
 
-    println!("{}", serde_json::to_string_pretty(&wnla::SerializableProof::from(&proof)).unwrap());
+    let mut vt = merlin::Transcript::new(b"wnla test");
 
-    let mut vt = merlin::Transcript::new(b"wnla test");
-    assert!(wnla.verify(&commit, &mut vt, proof))
+    assert!(
+        wnla.verify(&commit, &mut vt, proof.clone()),
+        "failed to verify WNLA proof = {:#?}",
+        proof,
+    );
 }
->>>>>>> c6496843
